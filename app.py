--- conflicted
+++ resolved
@@ -646,11 +646,8 @@
             import re as _re
             import html as _html
 
-<<<<<<< HEAD
             raw_content = fully_unescape(strip_think(str(row["content"])))
-=======
             raw_content = _html.unescape(strip_think(str(row["content"])))
->>>>>>> d33a6a83
             # Plain text content
             content = _re.sub(r"<[^>]+>", "", raw_content).strip()
 
@@ -773,14 +770,11 @@
 
         def render_post(row, key_prefix: str, in_columns: bool = False) -> None:
             # Clean the content for display
-<<<<<<< HEAD
             import re
             raw_content = fully_unescape(strip_think(str(row["content"])))
-=======
             import html
             import re
             raw_content = html.unescape(strip_think(str(row["content"])))
->>>>>>> d33a6a83
             content = re.sub(r'<[^>]+>', '', raw_content)[:200]
             
             age = time_ago(row["posted_at"])
